--- conflicted
+++ resolved
@@ -14,7 +14,6 @@
 
 # NOTIFICATION
 
-<<<<<<< HEAD
 **Submit English language certificates/certificates for recognition of
 learning outcomes, credit conversion and output standards for students
 of VJU2025 course at Vietnam-Japan University, Vietnam National
@@ -224,19 +223,6 @@
 Hanoi (VJU-VNU) to confirm the authenticity of my result of Japanese
 Language Proficiency Test for the purpose of confirming the authenticity
 of my University admission profile.
-=======
-**Submission of English-language certificates/confirmations for recognizing learning outcomes, credit conversion, and graduation foreign language standards for students of the VJU2025 cohort at Vietnam-Japan University, Vietnam National University, Hanoi**
-
-Pursuant to Decision No. 3626/QĐ-ĐHQGHN dated October 21, 2022 of the Director of Vietnam National University, Hanoi on promulgating the Regulation on undergraduate training at Vietnam National University, Hanoi.
-
-Pursuant to Instruction No. 1011/HD-ĐHQGHN dated March 23, 2023 of the Director of Vietnam National University, Hanoi on organizing foreign language modules in the general knowledge block and determining graduation standards in undergraduate, master's, and doctoral training programs at Vietnam National University, Hanoi.
-
-Pursuant to Instruction No. 880/HD-ĐHVN dated August 11, 2025 of Vietnam-Japan University on guidelines for using foreign language certificates to confirm graduation standards for students from the VJU2022 cohort onward.
-
-Vietnam-Japan University hereby announces the submission of English-language certificates/confirmations for recognizing learning outcomes, credit conversion, and graduation standards for students of the VJU2025 cohort as follows.
-
-### 1. Requirements for foreign language certificates/confirmations
->>>>>>> f8435eef
 
 - Submission quantity: 01 notarized copy of the certificate/confirmation.
 - The certificate/confirmation must remain valid on the date of submission.
